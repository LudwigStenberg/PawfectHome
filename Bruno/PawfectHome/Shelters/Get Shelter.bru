meta {
  name: Get Shelter
  type: http
  seq: 2
}

get {
  url: http://localhost:5245/Shelters/:id
  body: none
<<<<<<< HEAD
  auth: none
=======
  auth: inherit
}

params:path {
  id: 
>>>>>>> ea4f55d5
}<|MERGE_RESOLUTION|>--- conflicted
+++ resolved
@@ -7,13 +7,9 @@
 get {
   url: http://localhost:5245/Shelters/:id
   body: none
-<<<<<<< HEAD
   auth: none
-=======
-  auth: inherit
 }
 
 params:path {
   id: 
->>>>>>> ea4f55d5
 }