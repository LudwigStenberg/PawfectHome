--- conflicted
+++ resolved
@@ -12,16 +12,9 @@
 
 body:json {
   {   
-<<<<<<< HEAD
-      "firstname": "mikesfriend@gmail.com",
-      "lastname": "mikesfriend@gmail.com",
-      "email": "mikesfriend@gmail.com",
-      "password": "Password1234!"
-=======
       "firstname": "Pamela",
       "lastname": "Andersson",
       "email": "pamela@boobs.com",
       "password": "Password123!"
->>>>>>> 2e4800e2
   }
 }