using System.ComponentModel.DataAnnotations;
using Microsoft.EntityFrameworkCore;

public class AdoptionService : IAdoptionService
{
    private readonly AppDbContext dbContext;
    private readonly ILogger<IAdoptionService> logger;
    private readonly IAdoptionRepository adoptionRepository;
    private readonly ModelValidator modelValidator;

    public AdoptionService(
        AppDbContext appdbContext,
        IAdoptionRepository adoptionRepository,
        ILogger<IAdoptionService> logger,
        ModelValidator modelValidator
    )
    {
        this.dbContext = appdbContext;
        this.adoptionRepository = adoptionRepository;
        this.logger = logger;
        this.modelValidator = modelValidator;
    }

    /// <summary>
    /// Registers a new adoption application in the database.
    /// </summary>
    /// <param name="request">The adoption application details to be registered</param>
    /// <param name="userId">The ID of the user creating the adoption application</param>
    /// <returns>A response containing the registered adoption application's details</returns>
    /// <exception cref="UserNotFoundException">Thrown when the specified user is not found</exception>
    /// <exception cref="PetNotFoundException">Thrown when the specified pet is not found</exception>
    /// <exception cref="ValidationFailedException">Thrown when the model validation fails</exception>

    public async Task<RegisterAdoptionResponse> RegisterAdoptionApplicationAsync(
        RegisterAdoptionRequest request,
        string userId
    )
    {
        logger.LogInformation("Validating RegisterAdoptionRequest for registration");
        modelValidator.ValidateModel(request);

        var userExists = await dbContext.Users.AnyAsync(u => u.Id == userId);
        if (!userExists)
        {
            logger.LogWarning(
                "User not found while creating an adoption application for UserId: {UserId}.",
                userId
            );
            throw new UserNotFoundException(userId);
        }

        var petExists = await dbContext.Pets.AnyAsync(p => p.Id == request.PetId);
        if (!petExists)
        {
            logger.LogWarning(
                "Pet not found while creating an adoption application for UserId: {UserId}.",
                userId
            );
            throw new PetNotFoundException(request.PetId);
        }

        var adoptionApplication = AdoptionApplicationMapper.ToEntity(request, userId);

        var createdAdoptionApplication = await adoptionRepository.CreateAdoptionApplicationAsync(
            adoptionApplication
        );

        logger.LogInformation(
            "Adoption application with ID {Id} successfully created for UserId: {UserId} and Pet: {PetId}.",
            createdAdoptionApplication.Id,
            userId,
            createdAdoptionApplication.PetId
        );

        var response = AdoptionApplicationMapper.ToRegisterResponse(createdAdoptionApplication);

        return response;
    }

    /// <summary>
    /// Retrieves an adoption application based on its ID.
    /// </summary>
    /// <param name="id">The ID of the adoption application to retrieve</param>
    /// <param name="userId">The ID of the user requesting the adoption application</param>
    /// <returns>A response containing information about the found adoption application</returns>
    /// <exception cref="AdoptionApplicationNotFoundException">Thrown when the specified adoption application is not found</exception>
    /// <exception cref="AdoptionApplicationOwnershipException">Thrown when the user doesn't own the adoption application</exception>
    public async Task<GetAdoptionApplicationResponse> GetAdoptionApplicationAsync(
        int id,
        string userId
    )
    {
        logger.LogInformation(
            "Retrieving adoption application with ID: {Id} for user: {UserId}",
            id,
            userId
        );

        var adoptionApplication = await adoptionRepository.FetchAdoptionApplicationByIdAsync(id);

        if (adoptionApplication == null)
        {
            logger.LogWarning("No adoption application found with ID: {Id}", id);
            throw new AdoptionApplicationNotFoundException(id);
        }

        if (adoptionApplication.UserId != userId)
        {
            logger.LogWarning(
                "User {UserId} attempted to access adoption application {Id} belonging to user {OwnerId}",
                userId,
                id,
                adoptionApplication.UserId
            );
            throw new AdoptionApplicationOwnershipException(id, userId);
        }

        var response = AdoptionApplicationMapper.ToGetResponse(adoptionApplication);

        logger.LogInformation(
            "Adoption application with ID: {Id} successfully retrieved for user: {UserId}",
            id,
            userId
        );

        return response;
    }

    /// <summary>
    /// Retrieves all adoption applications belonging to a specific user.
    /// </summary>
    /// <param name="userId">The ID of the user whose adoption applications should be retrieved</param>
    /// <returns>A collection of adoption applications belonging to the specified user</returns>
    public async Task<IEnumerable<GetAdoptionApplicationResponse>> GetAllAdoptionApplicationsAsync(
        string userId
    )
    {
        logger.LogInformation(
            "Retrieving all adoption applications for shelter owner: {UserId}",
            userId
        );

        var adoptionApplications = await adoptionRepository.FetchAllAdoptionsAsync(userId);

        var response = adoptionApplications
            .Select(AdoptionApplicationMapper.ToGetResponse)
            .ToList();

        logger.LogInformation(
            "Successfully retrieved {Count} adoption applications for user {UserId}",
            response.Count(),
            userId
        );

        return response;
    }

    /// <summary>
    /// Retrieves all adoption applications for pets belonging to a shelter owned by the specified user.
    /// </summary>
    /// <param name="userId">The ID of the shelter owner.</param>
    /// <returns>An enumerable collection of <see cref="AdoptionApplicationShelterSummary"/> containing application details.</returns>

    public async Task<
        IEnumerable<AdoptionApplicationShelterSummary>
    > GetAllShelterAdoptionApplicationsAsync(string userId)
    {
        logger.LogInformation(
            "Retrieving all adoption applications for shelter owned by user: {UserId}",
            userId
        );

        var shelterAdoptionApplications = await adoptionRepository.FetchAllShelterAdoptionsAsync(
            userId
        );
        if (!shelterAdoptionApplications.Any())
        {
            logger.LogWarning(
                "No adoption applications found for shelter owned by user: {UserId}",
                userId
            );
            throw new InvalidOperationException("No adoption applications found for this shelter");
        }

        var response = shelterAdoptionApplications
            .Select(a => new AdoptionApplicationShelterSummary
            {
                Id = a.Id,
                CreatedDate = a.CreatedDate,
                AdoptionStatus = a.AdoptionStatus,
                ApplicantName = $"{a.User!.FirstName} {a.User.LastName}".Trim(),
                PetName = a.Pet!.Name,
                PetId = a.Pet.Id,
            })
            .ToList();

        logger.LogInformation(
            "Successfully retrieved {Count} adoption applications for shelter owned by user {UserId}",
            response.Count,
            userId
        );

        return response;
    }

    /// <summary>
    /// Updates the adoption status of an adoption application.
    /// </summary>
    /// <param name="id">The unique identifier of the adoption application to update.</param>
    /// <param name="request">The request containing the new adoption status.</param>
    /// <param name="userId">The ID of the user making the update request.</param>
    /// <returns>A summary of the updated adoption application</returns>
    /// <exception cref="ArgumentException">Thrown when the adoption application is not found or the user lacks permission.</exception>
    public async Task<AdoptionApplicationShelterSummary> UpdateAdoptionStatusAsync(
        int id,
        UpdateAdoptionStatusRequest request,
        string userId
    )
    {
        var shelterApplications = await GetAllShelterAdoptionApplicationsAsync(userId);
        if (shelterApplications == null)
        {
            logger.LogWarning(
                "Application status update failed - no applications found related to shelter. RequestedBy: {userId}",
                userId
            );
            throw new ArgumentException($"No applications found related to shelter");
        }
        var applicationExists = shelterApplications.Any(a => a.Id == id);

        if (!applicationExists)
        {
            logger.LogWarning(
                "Application status update failed - application not found. ApplicationId: {id}. Requested by: {userId}",
                id,
                userId
            );
            throw new KeyNotFoundException($"No application with ID {id}");
        }

        var updatedApplication = await adoptionRepository.UpdateAdoptionStatusAsync(
            id,
            request.AdoptionStatus,
            userId
        );

<<<<<<< HEAD
        return new AdoptionApplicationShelterSummary
        {
            Id = updatedApplication!.Id,
            CreatedDate = updatedApplication.CreatedDate,
            AdoptionStatus = updatedApplication.AdoptionStatus,
            ApplicantName =
                $"{updatedApplication.User?.FirstName} {updatedApplication.User?.LastName}".Trim(),
            PetName = updatedApplication.Pet?.Name ?? "",
            PetId = updatedApplication.Pet?.Id ?? 0,
        };
=======
        var response = AdoptionApplicationMapper.ToUpdateResponse(updatedApplication);

        return response;
>>>>>>> e082e551
    }

    /// <summary>
    ///  Removes an adoption application based on the ID passed as an argument. Retrieves the adoption application entity to make sure
    ///  that it belongs to the user ID which is also passed as an argument.
    /// </summary>
    /// <param name="id">The ID of the adoption application to be removed.</param>
    /// <param name="userId">The ID of the user requesting the removal of the adoption application.</param>
    /// <returns>Returns a Task representing the asynchronous operation. No data is returned upon completion.</returns>
    /// <exception cref="AdoptionApplicationNotFoundException">Thrown when retrieved adoption application is null. The resource could not be found.</exception>
    /// <exception cref="AdoptionApplicationOwnershipException">Thrown when the retrieved adoption application's User ID does not match the User ID provided by the caller.</exception>
    public async Task RemoveAdoptionApplicationAsync(int id, string userId)
    {
        logger.LogInformation(
            "Starting deletion of adoption application with ID: {AdoptionApplicationId}. Deletion request made by user ID: {RequestingUserId}",
            id,
            userId
        );

        var adoptionApplication = await adoptionRepository.FetchAdoptionApplicationByIdAsync(id);
        if (adoptionApplication == null)
        {
            logger.LogWarning(
                "The adoption application with ID {AdoptionApplicationId} could not be found",
                id
            );
            throw new AdoptionApplicationNotFoundException(id);
        }

        if (adoptionApplication.UserId != userId)
        {
            logger.LogWarning(
                "Authorization failure: User {RequestingUserId} attempted to delete adoption application {AdoptionApplicationId} owned by user with ID: '{UserId}'.",
                userId,
                id,
                adoptionApplication.UserId
            );
            throw new AdoptionApplicationOwnershipException(id, userId);
        }

        await adoptionRepository.DeleteAdoptionApplicationAsync(adoptionApplication);

        logger.LogDebug(
            "Successfully deleted adoption application with ID: {AdoptionApplicationId} for user with ID: {UserId}",
            id,
            userId
        );
    }
}<|MERGE_RESOLUTION|>--- conflicted
+++ resolved
@@ -244,22 +244,9 @@
             userId
         );
 
-<<<<<<< HEAD
-        return new AdoptionApplicationShelterSummary
-        {
-            Id = updatedApplication!.Id,
-            CreatedDate = updatedApplication.CreatedDate,
-            AdoptionStatus = updatedApplication.AdoptionStatus,
-            ApplicantName =
-                $"{updatedApplication.User?.FirstName} {updatedApplication.User?.LastName}".Trim(),
-            PetName = updatedApplication.Pet?.Name ?? "",
-            PetId = updatedApplication.Pet?.Id ?? 0,
-        };
-=======
-        var response = AdoptionApplicationMapper.ToUpdateResponse(updatedApplication);
-
-        return response;
->>>>>>> e082e551
+        var response = AdoptionApplicationMapper.ToUpdateResponse(updatedApplication!);
+
+        return response;
     }
 
     /// <summary>
