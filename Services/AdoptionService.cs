--- conflicted
+++ resolved
@@ -127,7 +127,6 @@
     }
 
     /// <summary>
-<<<<<<< HEAD
     /// Retrieves all adoption applications belonging to a specific user.
     /// </summary>
     /// <param name="userId">The ID of the user whose adoption applications should be retrieved</param>
@@ -161,7 +160,6 @@
 
     /// <summary>
     ///  Removes an adoption application based on the ID passed as an argument. Retrieves the adoption application entity to make sure 
-=======
     /// Updates the adoption status of an adoption application.
     /// </summary>
     /// <param name="id">The unique identifier of the adoption application to update.</param>
@@ -188,7 +186,6 @@
 
     /// <summary>
     ///  Removes an adoption application based on the ID passed as an argument. Retrieves the adoption application entity to make sure
->>>>>>> 5bdde58d
     ///  that it belongs to the user ID which is also passed as an argument.
     /// </summary>
     /// <param name="id">The ID of the adoption application to be removed.</param>
