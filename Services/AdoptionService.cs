--- conflicted
+++ resolved
@@ -24,28 +24,12 @@
     /// <summary>
     /// Registers a new adoption application in the database.
     /// </summary>
-<<<<<<< HEAD
     /// <param name="request">The adoption application details to be registered</param>
     /// <param name="userId">The ID of the user creating the adoption application</param>
     /// <returns>A response containing the registered adoption application's details</returns>
     /// <exception cref="KeyNotFoundException">Thrown when the specified user or pet is not found</exception>
     /// <exception cref="ValidationFailedException">Thrown when the model validation fails</exception>
-=======
-    /// <param name="request">
-    /// The adoption application details to be registered, including user ID and pet ID.
-    /// </param>
-    /// <returns>
-    /// A response containing the registered adoption application's details.
-    /// </returns>
-    /// <exception cref="UserNotFoundException">
-    /// Thrown when the specified user is not found.
-    /// <exception cref="PetNotFoundException">
-    /// Thrown when the specified pet is not found
-    /// </exception>
-    /// <exception cref="ValidationFailedException">
-    /// Thrown when the model validation fails.
-    /// </exception>
->>>>>>> 241ca3ad
+
     public async Task<RegisterAdoptionResponse> RegisterAdoptionApplicationAsync(
         RegisterAdoptionRequest request,
         string userId
@@ -58,11 +42,9 @@
         var userExists = await dbContext.Users.AnyAsync(u => u.Id == userId);
         if (!userExists)
         {
-<<<<<<< HEAD
+
             throw new KeyNotFoundException($"No user found with ID {userId}.");
-=======
-            throw new UserNotFoundException(request.UserId);
->>>>>>> 241ca3ad
+
         }
 
 
@@ -72,17 +54,13 @@
             throw new PetNotFoundException(request.PetId);
         }
 
-<<<<<<< HEAD
-
         var adoptionApplicationEntity = new AdoptionApplicationEntity
         {
             UserId = userId,
             PetId = request.PetId,
             AdoptionStatus = AdoptionStatus.Pending,
         };
-=======
-        var adoptionApplicationEntity = AdoptionApplicationMapper.ToEntity(request);
->>>>>>> 241ca3ad
+
 
         var createdAdoptionApplication = await adoptionRepository.CreateAdoptionAsync(
             adoptionApplicationEntity
@@ -102,30 +80,12 @@
     /// <summary>
     /// Retrieves an adoption application based on its ID.
     /// </summary>
-<<<<<<< HEAD
     /// <param name="id">The ID of the adoption application to retrieve</param>
     /// <param name="userId">The ID of the user requesting the adoption application</param>
     /// <returns>A response containing information about the found adoption application</returns>
     /// <exception cref="KeyNotFoundException">Thrown when the specified adoption application is not found</exception>
     /// <exception cref="UnauthorizedAccessException">Thrown when the user doesn't own the adoption application</exception>
     public async Task<GetAdoptionApplicationResponse> GetAdoptionApplicationAsync(int id, string userId)
-=======
-    /// <param name="request">
-    /// The request containing the ID of the adoption application to retrieve.
-    /// </param>
-    /// <returns>
-    /// A response containing information about the found adoption application.
-    /// </returns>
-    /// <exception cref="AdoptionApplicationNotFoundException">
-    /// Thrown when the specified adoption application is not found.
-    /// </exception>
-    /// <exception cref="ValidationFailedException">
-    /// Thrown when the model validation fails.
-    /// </exception>
-    public async Task<GetAdoptionApplicationResponse> GetAdoptionApplicationAsync(
-        GetAdoptionApplicationRequest request
-    )
->>>>>>> 241ca3ad
     {
         logger.LogInformation(
             "Retrieving adoption application with ID: {Id} for user: {UserId}",
@@ -137,7 +97,7 @@
 
         if (adoptionApplication == null)
         {
-<<<<<<< HEAD
+
             logger.LogWarning("No adoption application found with ID: {Id}", id);
             throw new KeyNotFoundException($"No adoption application found with ID {id}.");
         }
@@ -152,10 +112,7 @@
                 adoptionApplication.UserId
             );
             throw new UnauthorizedAccessException("You can only access your own adoption applications.");
-=======
-            logger.LogWarning("No adoption application found with ID: {Id}", request.Id);
-            throw new AdoptionApplicationNotFoundException(request.Id);
->>>>>>> 241ca3ad
+
         }
 
         var response = AdoptionApplicationMapper.ToGetResponse(adoptionApplication);
