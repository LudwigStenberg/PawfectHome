--- conflicted
+++ resolved
@@ -35,17 +35,10 @@
     /// </returns>
     /// <exception cref="ArgumentException">Thrown when userId is null or empty, or when the request object is null.</exception>
     /// <exception cref="MultipleSheltersNotAllowedException">Thrown when a user who already has a shelter attempts to register another one. Each user can only have one shelter at a time.</exception>
-<<<<<<< HEAD
-    public async Task<(
-        RegisterShelterDetailResponse Shelter,
-        bool AuthChanged
-    )> RegisterShelterAsync(string userId, RegisterShelterRequest request)
-=======
     public async Task<(RegisterShelterResponse Shelter, bool AuthChanged)> RegisterShelterAsync(
         string userId,
         RegisterShelterRequest request
     )
->>>>>>> b331d657
     {
         logger.LogInformation("Starting shelter registration for user {UserId}.", userId);
 
