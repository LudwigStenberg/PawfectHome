--- conflicted
+++ resolved
@@ -34,19 +34,11 @@
     ///   - AuthChanged: A boolean indicating whether the user's authentication state was changed by assigning the ShelterOwner role
     /// </returns>
     /// <exception cref="ArgumentException">Thrown when userId is null or empty, or when the request object is null.</exception>
-<<<<<<< HEAD
     /// <exception cref="MultipleSheltersNotAllowedException">Thrown when a user who already has a shelter attempts to register another one. Each user can only have one shelter at a time.</exception>
     public async Task<(RegisterShelterDetailResponse Shelter, bool AuthChanged)> RegisterShelterAsync(
         string userId,
         RegisterShelterRequest request
     )
-=======
-    /// <exception cref="ValidationException">Thrown when a user who already has a shelter attempts to register another one. Each user can only have one shelter at a time.</exception>
-    public async Task<(
-        RegisterShelterDetailResponse Shelter,
-        bool AuthChanged
-    )> RegisterShelterAsync(string userId, RegisterShelterRequest request)
->>>>>>> 093635b4
     {
         logger.LogInformation("Starting shelter registration for user {UserId}.", userId);
 
@@ -167,19 +159,9 @@
     /// <param name="userId">The ID of the user requesting the update.</param>
     /// <param name="request">The ShelterUpdateRequest DTO which contains the new value or values.</param>
     /// <returns>A ShelterDetailResponse DTO containing Id, Name, Description, Email, UserId and a list of Pets.</returns>
-<<<<<<< HEAD
     /// <exception cref="ShelterNotFoundException">Thrown when FetchShelterById method fails and the shelter cannot be found.</exception>
     /// <exception cref="ShelterOwnershipException">Thrown when the retrieved shelter's UserId does not match the userId method parameter.</exception>
     public async Task<ShelterDetailResponse> UpdateShelterAsync(int id, string userId, ShelterUpdateRequest request)
-=======
-    /// <exception cref="KeyNotFoundException">Thrown when FetchShelterById method fails and the shelter cannot be found.</exception>
-    /// <exception cref="UnauthorizedAccessException">Thrown when the retrieved shelter's UserId does not match the userId method parameter.</exception>
-    public async Task<ShelterDetailResponse> UpdateShelterAsync(
-        int id,
-        string userId,
-        ShelterUpdateRequest request
-    )
->>>>>>> 093635b4
     {
         logger.LogInformation("Starting update for shelter with ID: {ShelterId}. Update request made by user ID: {RequestingUserId}", id, userId);
 
@@ -194,21 +176,9 @@
 
         if (existingShelter.UserId != userId)
         {
-<<<<<<< HEAD
             logger.LogWarning("Authorization failure: User {RequestingUserId} attempted to update shelter {ShelterId} owned by user {OwnerUserId}.",
                 userId, existingShelter.Id, existingShelter.UserId);
             throw new ShelterOwnershipException(id, userId);
-=======
-            logger.LogWarning(
-                "Authorization failure: User {RequestingUserId} attempted to update shelter {ShelterId} owned by user {OwnerUserId}.",
-                userId,
-                existingShelter.Id,
-                existingShelter.UserId
-            );
-            throw new UnauthorizedAccessException(
-                "You do not have permission to update this shelter."
-            );
->>>>>>> 093635b4
         }
 
         if (request.Name != null)
@@ -295,20 +265,8 @@
 
         if (shelter.UserId != userId)
         {
-<<<<<<< HEAD
             logger.LogWarning("Authorization failure: User {RequestingUserId} attempted to delete shelter {ShelterId} owned by user {UserId}", userId, id, shelter.UserId);
             throw new ShelterOwnershipException(id, userId);
-=======
-            logger.LogWarning(
-                "Authorization failure: User {RequestingUserId} attempted to delete shelter {ShelterId} owned by user {UserId}",
-                userId,
-                id,
-                shelter.UserId
-            );
-            throw new UnauthorizedAccessException(
-                "You do not have permission to delete this shelter."
-            );
->>>>>>> 093635b4
         }
 
         logger.LogDebug(
