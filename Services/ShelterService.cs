--- conflicted
+++ resolved
@@ -132,16 +132,6 @@
             UserId = shelter.UserId,
 
             // TODO: Replace the PetResponseTemp with actual PetResponse when it is ready.
-<<<<<<< HEAD
-            Pets = shelter
-                .Pets.Select(pet => new PetResponseTemp
-                {
-                    Id = pet.Id,
-                    Name = pet.Name,
-                    Species = pet.Species,
-                })
-                .ToList(),
-=======
             Pets = shelter.Pets.Select(pet => new PetResponseTemp
             {
                 Id = pet.Id,
@@ -149,7 +139,6 @@
                 Species = pet.Species
 
             }).ToList()
->>>>>>> 632c30c3
         };
     }
 
@@ -163,18 +152,6 @@
 
         logger.LogInformation("Retrieved {Count} shelters from the repository", allShelters.Count);
 
-<<<<<<< HEAD
-        return allShelters
-            .Select(shelter => new ShelterSummaryResponse()
-            {
-                Id = shelter.Id,
-                Name = shelter.Name,
-                Description = shelter.Description,
-                Email = shelter.Email,
-                PetCount = shelter.PetCount,
-            })
-            .ToList();
-=======
         return allShelters.Select(shelter => new ShelterSummaryResponse()
         {
             Id = shelter.Id,
@@ -184,7 +161,6 @@
             PetCount = shelter.PetCount
 
         }).ToList();
->>>>>>> 632c30c3
     }
 
     public async Task<ShelterDetailResponse> UpdateShelterAsync(int id, string userId, ShelterUpdateRequest request)
