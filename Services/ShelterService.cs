using System.ComponentModel.DataAnnotations;
using Microsoft.AspNetCore.Identity;

public class ShelterService : IShelterService
{
    private readonly ILogger<ShelterService> logger;
    private readonly IShelterRepository shelterRepository;
    private readonly UserManager<UserEntity> userManager;

    public ShelterService(
        ILogger<ShelterService> logger,
        IShelterRepository shelterRepository,
        UserManager<UserEntity> userManager
    )
    {
        this.logger = logger;
        this.shelterRepository = shelterRepository;
        this.userManager = userManager;
    }

    /// <summary>
    /// Asyncronously registers a new shelter for a user in the system. Enforces the business rule that a user
    /// can only have one shelter at a time. Additionally, assigns the user with a new role: "ShelterOwner" in a non-atomic operation.
    /// </summary>
    /// <param name="userId">The ID of the user that has requested the shelter registration.</param>
    /// <param name="request">The request DTO which contains properties for 'Name', 'Description' and 'Email'.</param>
    /// <returns>A RegisterShelterDetailResponse DTO which contains the shelter's 'Id', 'Name', 'Description', 'Email' and the 'UserId' for the associated user.</returns>
    /// <exception cref="ArgumentException">Thrown when userId is null or empty, or when the request object is null.</exception>
    /// <exception cref="ValidationException">Thrown when a user who already has a shelter attempts to register another one. Each user can only have one shelter at a time.</exception>
    public async Task<RegisterShelterDetailResponse> RegisterShelterAsync(
        string userId,
        RegisterShelterRequest request
    )
    {
        logger.LogInformation("Starting shelter registration for user {UserId}.", userId);

        ValidateRegisterShelterRequest(userId, request);

        bool existingShelter = await shelterRepository.DoesShelterExistForUserAsync(userId);
        if (existingShelter)
        {
            logger.LogWarning("User {UserId} attempted to register a second shelter.", userId);
            throw new ValidationException(
                "User already has a shelter. Each user can only have one shelter registered at a time."
            );
        }

        var newShelter = new ShelterEntity
        {
            Name = request.Name,
            Description = request.Description ?? "No description",
            Email = request.Email,
            UserId = userId,
        };

        logger.LogInformation(
            "Creating new shelter for user {UserId} with name {ShelterName}.",
            userId,
            newShelter.Name
        );

        var createdShelter = await shelterRepository.CreateShelterAsync(newShelter);

        var user = await userManager.FindByIdAsync(userId);
        if (user != null)
        {
            logger.LogInformation("Assigning ShelterOwner role to user {UserId}.", userId);
            var roleResult = await userManager.AddToRoleAsync(user, "ShelterOwner");

            if (!roleResult.Succeeded)
            {
                var errorMessage = string.Join(", ", roleResult.Errors.Select(e => e.Description));
                logger.LogWarning(
                    "Failed to assign ShelterOwner role to user {UserId}. Errors: {Errors}",
                    userId,
                    errorMessage
                );
            }
        }
        else
        {
            logger.LogWarning(
                "User {UserId} not found when trying to assign ShelterOwner role.",
                userId
            );
        }

        var response = new RegisterShelterDetailResponse
        {
            Id = createdShelter.Id,
            Name = createdShelter.Name,
            Description = createdShelter.Description,
            Email = createdShelter.Email,
            UserId = createdShelter.UserId,
        };

        logger.LogInformation(
            "Successfully created shelter {ShelterId} for user {UserId}.",
            createdShelter.Id,
            userId
        );
        return response;
    }

    /// <summary>
    /// Asynchronously retrieves information about a shelter based on the shelter ID provided. Also includes a collection of pets associated with that shelter.
    /// </summary>
    /// <param name="id">The ID of the shelter that is used in the retrieval request.</param>
    /// <returns>A ShelterResponse DTO which includes basic information about the shelter in addition to a list of PetResponses associated with it.</returns>
    /// <exception cref="KeyNotFoundException">Thrown when the shelter cannot be found.</exception>
    public async Task<ShelterDetailResponse> GetShelterAsync(int id)
    {
        logger.LogInformation(
            "Starting retrieval of shelter information for shelter with ID: {ShelterId}.",
            id
        );

        var shelter = await shelterRepository.FetchShelterByIdAsync(id);

        if (shelter == null)
        {
            logger.LogWarning("Shelter with ID: {ShelterId} could not be found.", id);
            throw new KeyNotFoundException($"Shelter with ID {id} could not be found.");
        }

        return new ShelterDetailResponse()
        {
            Id = shelter.Id,
            Name = shelter.Name,
            Description = shelter.Description,
            Email = shelter.Email,
            UserId = shelter.UserId,

            // TODO: Replace the PetResponseTemp with actual PetResponse when it is ready.
            Pets = shelter
                .Pets.Select(pet => new PetResponseTemp
                {
                    Id = pet.Id,
                    Name = pet.Name,
                    Species = pet.Species,
                })
                .ToList(),
        };
    }

    /// <summary>
    /// Asynchronously retrieves a collection of summarized information for all shelters.
    /// </summary>
    /// <returns>A collection of ShelterSummaryResponse objects. This collection may be empty if no shelters exist in the system.</returns>
    public async Task<ICollection<ShelterSummaryResponse>> GetAllSheltersAsync()
    {
        var allShelters = await shelterRepository.FetchAllSheltersAsync();

        logger.LogInformation("Retrieved {Count} shelters from the repository", allShelters.Count);

        return allShelters
            .Select(shelter => new ShelterSummaryResponse()
            {
                Id = shelter.Id,
                Name = shelter.Name,
                Description = shelter.Description,
                Email = shelter.Email,
                PetCount = shelter.PetCount,
            })
            .ToList();
    }

<<<<<<< HEAD
    public async Task<ShelterDetailResponse> UpdateShelterAsync(
        int id,
        string userId,
        ShelterUpdateRequest request
    )
=======
    /// <summary>
    ///  Updates a shelter based on the ShelterUpdateRequest which contains nullable property values which allows for partial updating within the model.
    /// </summary>
    /// <param name="id">The ID of the shelter resource to be updated.</param>
    /// <param name="userId">The ID of the user requesting the update.</param>
    /// <param name="request">The ShelterUpdateRequest DTO which contains the new value or values.</param>
    /// <returns>A ShelterDetailResponse DTO containing Id, Name, Description, Email, UserId and a list of Pets.</returns>
    /// <exception cref="KeyNotFoundException">Thrown when FetchShelterById method fails and the shelter cannot be found.</exception>
    /// <exception cref="UnauthorizedAccessException">Thrown when the retrieved shelter's UserId does not match the userId method parameter.</exception>
    public async Task<ShelterDetailResponse> UpdateShelterAsync(int id, string userId, ShelterUpdateRequest request)
>>>>>>> b8d73613
    {
        logger.LogInformation("Starting update for shelter with ID: {ShelterId} belonging to the user with ID: {UserId}.", id, userId);
        var existingShelter = await shelterRepository.FetchShelterByIdAsync(id);
        if (existingShelter == null)
        {
            logger.LogWarning("The shelter with ID: {ShelterId} could not be found", id);
            throw new KeyNotFoundException($"Shelter with ID {id} could not be found.");
        }

        if (existingShelter.UserId != userId)
        {
<<<<<<< HEAD
            throw new UnauthorizedAccessException(
                "You do not have permission to update this shelter."
            );
=======
            logger.LogWarning("Authorization failure: User {RequestingUserId} attempted to update shelter {ShelterId} owned by user {OwnerUserId}.",
                userId, existingShelter.Id, existingShelter.UserId);
            throw new UnauthorizedAccessException("You do not have permission to update this shelter.");
>>>>>>> b8d73613
        }

        if (request.Name != null)
        {
            existingShelter.Name = request.Name;
        }

        if (request.Description != null)
        {
            existingShelter.Description = request.Description;
        }

        if (request.Email != null)
        {
            existingShelter.Email = request.Email;
        }

        logger.LogDebug("Updating shelter {ShelterId}: Name={NameUpdated}, Description={DescriptionUpdated}, Email={EmailUpdated}",
            existingShelter.Id,
            request.Name != null,
            request.Description != null,
            request.Email != null);

        await shelterRepository.UpdateShelterAsync(existingShelter);

        logger.LogDebug("The update for shelter with ID: {ShelterId} was successful. Returning a new ShelterDetailResponse.", existingShelter.Id);

        return new ShelterDetailResponse
        {
            Id = existingShelter.Id,
            Name = existingShelter.Name,
            Description = existingShelter.Description,
            Email = existingShelter.Email,
            UserId = existingShelter.UserId,
            Pets = existingShelter
                .Pets.Select(pet => new PetResponseTemp
                {
                    Id = pet.Id,
                    Name = pet.Name,
                    Species = pet.Species,
                })
                .ToList(),
        };
    }

    /// <summary>
    /// Validates input parameters for shelter creation, ensuring all required data is present and properly formatted.
    /// This is a private helper method called by RegisterShelterAsync().
    /// </summary>
    /// <param name="userId">The string userId which needs to be checked for null and empty.</param>
    /// <param name="request">The request DTO that needs to be validated based on format of the Email provided, null and white space, Name.Length and Description.Length.</param>
    /// <exception cref="ArgumentException">Thrown when the userId is null or empty or when the request object is null.</exception>
    /// <exception cref="ValidationException">Thrown when any validation rule fails for Email format, Name (must not be empty and must be 3-50 characters), or Description (maximum 1000 characters if provided).</exception>
    private void ValidateRegisterShelterRequest(string userId, RegisterShelterRequest request)
    {
        logger.LogDebug("Validating shelter registration request for user {UserId}", userId);

        if (string.IsNullOrEmpty(userId))
        {
            logger.LogWarning("Shelter registration rejected: User ID is null or empty");
            throw new ArgumentException("User ID cannot be null or empty.", nameof(userId));
        }

        if (request == null)
        {
            logger.LogWarning("Shelter registration rejected: Request object is null");
            throw new ArgumentException("Request cannot be null.", nameof(request));
        }

        if (!new EmailAddressAttribute().IsValid(request.Email))
        {
            logger.LogWarning("Shelter registration rejected: Invalid email format");
            throw new ValidationException("Invalid email format.");
        }

        if (string.IsNullOrWhiteSpace(request.Name))
        {
            logger.LogWarning("Shelter registration rejected: Name is null or whitespace");
            throw new ValidationException("The shelter name cannot be null.");
        }

        if (request.Name.Length < 3)
        {
            logger.LogWarning(
                "Shelter registration rejected: Name too short (length: {NameLength})",
                request.Name.Length
            );
            throw new ValidationException("The shelter name must be at least 3 characters.");
        }

        if (request.Name.Length > 50)
        {
            logger.LogWarning(
                "Shelter registration rejected: Name too long (length: {NameLength})",
                request.Name.Length
            );
            throw new ValidationException("The shelter name cannot be more than 50 characters.");
        }

        if (!string.IsNullOrEmpty(request.Description) && request.Description.Length > 1000)
        {
            logger.LogWarning(
                "Shelter registration rejected: Description too long (length: {DescriptionLength})",
                request.Description.Length
            );
            throw new ValidationException(
                "The shelter description cannot be more than 1000 characters."
            );
        }
    }
}<|MERGE_RESOLUTION|>--- conflicted
+++ resolved
@@ -165,13 +165,6 @@
             .ToList();
     }
 
-<<<<<<< HEAD
-    public async Task<ShelterDetailResponse> UpdateShelterAsync(
-        int id,
-        string userId,
-        ShelterUpdateRequest request
-    )
-=======
     /// <summary>
     ///  Updates a shelter based on the ShelterUpdateRequest which contains nullable property values which allows for partial updating within the model.
     /// </summary>
@@ -182,7 +175,6 @@
     /// <exception cref="KeyNotFoundException">Thrown when FetchShelterById method fails and the shelter cannot be found.</exception>
     /// <exception cref="UnauthorizedAccessException">Thrown when the retrieved shelter's UserId does not match the userId method parameter.</exception>
     public async Task<ShelterDetailResponse> UpdateShelterAsync(int id, string userId, ShelterUpdateRequest request)
->>>>>>> b8d73613
     {
         logger.LogInformation("Starting update for shelter with ID: {ShelterId} belonging to the user with ID: {UserId}.", id, userId);
         var existingShelter = await shelterRepository.FetchShelterByIdAsync(id);
@@ -194,15 +186,9 @@
 
         if (existingShelter.UserId != userId)
         {
-<<<<<<< HEAD
-            throw new UnauthorizedAccessException(
-                "You do not have permission to update this shelter."
-            );
-=======
             logger.LogWarning("Authorization failure: User {RequestingUserId} attempted to update shelter {ShelterId} owned by user {OwnerUserId}.",
                 userId, existingShelter.Id, existingShelter.UserId);
             throw new UnauthorizedAccessException("You do not have permission to update this shelter.");
->>>>>>> b8d73613
         }
 
         if (request.Name != null)
