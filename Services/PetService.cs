<<<<<<< HEAD
public class PetService : IPetService
{
    private readonly ILogger<PetService> logger;
    private readonly IPetRepository petRepository;

    public PetService(IPetRepository petRepository, ILogger<PetService> logger)
    {
        this.petRepository = petRepository;
        this.logger = logger;
    }

    /// <summary>
    /// Retrieves a pet from the database by its ID, or throws an exception if not found.
    /// </summary>
    /// <param name="id">unique identifier of specific pet to be retrieved.</param>
    /// <returns>the task result contains the pet entity</returns>
    /// <exception cref="KeyNotFoundException"> Throw when no pet with the specified id is found.</exception>

    public async Task<GetPetResponse> GetPetAsync(int id)
    {
        var pet = await petRepository.FetchPetAsync(id);

        if (pet == null)
        {
            logger.LogWarning("Pet with id {petId} was not found", id);
            throw new KeyNotFoundException("Pet not found");
        }

        var response = new GetPetResponse
        {
            Id = pet.Id,
            Name = pet.Name,
            Age = pet.Age,
            Gender = pet.Gender,
            Species = pet.Species,
            Breed = pet.Breed,
            Description = pet.Description,
            ImageURL = pet.ImageURL,
            IsNeutured = pet.IsNeutured,
            HasPedigree = pet.HasPedigree,
            ShelterId = pet.ShelterId,
        };

        if (pet.Shelter != null)
        {
            response.shelter = new ShelterSummaryResponse
            {
                Id = pet.Shelter.Id,
                Name = pet.Shelter.Name,
                Description = pet.Shelter.Description,
                Email = pet.Shelter.Email,
            };
        }
=======
using System.ComponentModel.DataAnnotations;
using Microsoft.AspNetCore.Mvc;
using Microsoft.EntityFrameworkCore;

public class PetService : IPetService
{
    private readonly AppDbContext dbContext;
    private readonly IPetRepository petRepository;

    public PetService(AppDbContext appdbContext, IPetRepository petRepository)
    {
        dbContext = appdbContext;
        this.petRepository = petRepository;
    }

    public async Task<PetEntity> GetPetAsync(int id)
    {
        var pet = await dbContext.Pets.FirstOrDefaultAsync(p => p.Id == id);

        if (pet == null)
        {
            throw new KeyNotFoundException("Pet not found");
        }
        return pet;
    }

    public async Task<RegisterPetResponse> RegisterPetAsync(RegisterPetRequest request)
    {
        var shelterExists = await dbContext.Shelters.AnyAsync(s => s.Id == request.ShelterId);
        if (!shelterExists)
            throw new KeyNotFoundException($"No shelter found with ID {request.ShelterId}.");

        var petEntity = new PetEntity
        {
            Name = request.Name,
            Age = request.Age,
            Gender = request.Gender,
            Species = request.Species,
            Breed = request.Breed,
            Description = request.Description,
            ImageURL = request.ImageURL,
            IsNeutured = request.IsNeutured,
            HasPedigree = request.HasPedigree,
            ShelterId = request.ShelterId,
        };

        var createdPet = await petRepository.CreatePetAsync(petEntity);

        var response = new RegisterPetResponse
        {
            Id = createdPet.Id,
            Name = createdPet.Name,
            Birthdate = createdPet.Birthdate,
            Gender = createdPet.Gender,
            Species = createdPet.Species,
            Breed = createdPet.Breed,
            Description = createdPet.Description,
            ImageURL = createdPet.ImageURL,
            IsNeutered = createdPet.IsNeutered,
            HasPedigree = createdPet.HasPedigree,
            ShelterId = createdPet.ShelterId,
            CreatedAt = DateTime.UtcNow,
        };

>>>>>>> 9afaad81
        return response;
    }
}<|MERGE_RESOLUTION|>--- conflicted
+++ resolved
@@ -1,11 +1,20 @@
-<<<<<<< HEAD
+using System.ComponentModel.DataAnnotations;
+using Microsoft.AspNetCore.Mvc;
+using Microsoft.EntityFrameworkCore;
+
 public class PetService : IPetService
 {
+    private readonly AppDbContext dbContext;
     private readonly ILogger<PetService> logger;
     private readonly IPetRepository petRepository;
 
-    public PetService(IPetRepository petRepository, ILogger<PetService> logger)
+    public PetService(
+        IPetRepository petRepository,
+        ILogger<PetService> logger,
+        AppDbContext appdbContext
+    )
     {
+        dbContext = appdbContext;
         this.petRepository = petRepository;
         this.logger = logger;
     }
@@ -44,39 +53,15 @@
 
         if (pet.Shelter != null)
         {
-            response.shelter = new ShelterSummaryResponse
+            response.Shelter = new ShelterSummary
             {
                 Id = pet.Shelter.Id,
-                Name = pet.Shelter.Name,
-                Description = pet.Shelter.Description,
-                Email = pet.Shelter.Email,
+                Name = pet.Shelter.Name ?? "Unknown",
+                Description = pet.Shelter.Description ?? "No description",
+                Email = pet.Shelter.Email ?? "noemail@example.com",
             };
         }
-=======
-using System.ComponentModel.DataAnnotations;
-using Microsoft.AspNetCore.Mvc;
-using Microsoft.EntityFrameworkCore;
-
-public class PetService : IPetService
-{
-    private readonly AppDbContext dbContext;
-    private readonly IPetRepository petRepository;
-
-    public PetService(AppDbContext appdbContext, IPetRepository petRepository)
-    {
-        dbContext = appdbContext;
-        this.petRepository = petRepository;
-    }
-
-    public async Task<PetEntity> GetPetAsync(int id)
-    {
-        var pet = await dbContext.Pets.FirstOrDefaultAsync(p => p.Id == id);
-
-        if (pet == null)
-        {
-            throw new KeyNotFoundException("Pet not found");
-        }
-        return pet;
+        return response;
     }
 
     public async Task<RegisterPetResponse> RegisterPetAsync(RegisterPetRequest request)
@@ -117,7 +102,6 @@
             CreatedAt = DateTime.UtcNow,
         };
 
->>>>>>> 9afaad81
         return response;
     }
 }