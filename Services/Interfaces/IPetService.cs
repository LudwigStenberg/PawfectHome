public interface IPetService
{
<<<<<<< HEAD
    Task<GetPetResponse> GetPetAsync(int id);
=======
    Task<PetEntity> GetPetAsync(int id);
    public Task<RegisterPetResponse> RegisterPetAsync(RegisterPetRequest request);
>>>>>>> 9afaad81
}<|MERGE_RESOLUTION|>--- conflicted
+++ resolved
@@ -1,9 +1,5 @@
 public interface IPetService
 {
-<<<<<<< HEAD
     Task<GetPetResponse> GetPetAsync(int id);
-=======
-    Task<PetEntity> GetPetAsync(int id);
     public Task<RegisterPetResponse> RegisterPetAsync(RegisterPetRequest request);
->>>>>>> 9afaad81
 }