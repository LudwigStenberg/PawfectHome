--- conflicted
+++ resolved
@@ -18,7 +18,6 @@
         this.logger = logger;
     }
 
-
     [HttpPost]
     [Authorize]
     public async Task<IActionResult> CreateAdoptionApplication(
@@ -122,14 +121,34 @@
         }
     }
 
-<<<<<<< HEAD
     [HttpGet]
     [Authorize]
     public async Task<ActionResult<IEnumerable<GetAdoptionApplicationResponse>>> GetAdoptionApplications()
     {
         var userId = User.FindFirstValue(ClaimTypes.NameIdentifier);
 
-=======
+        try
+        {
+            var applications = await adoptionService.GetAllAdoptionApplicationsAsync(userId);
+            logger.LogInformation(
+                "Successfully retrieved {Count} adoption applications for user {UserId}",
+                applications.Count(),
+                userId
+            );
+            return Ok(applications);
+        }
+        catch (Exception ex)
+        {
+            logger.LogError(
+                ex,
+                "An unexpected error occurred while retrieving adoption applications for user {UserId}",
+                userId
+            );
+            return StatusCode(500, "An unexpected error occurred while retrieving adoption applications.");
+
+        }
+    }
+
     [HttpPut("{id}")]
     [Authorize(Roles = "ShelterOwner")]
     public async Task<IActionResult> UpdateAdoptionStatus(
@@ -138,32 +157,12 @@
     )
     {
         string? userId = User.FindFirstValue(ClaimTypes.NameIdentifier);
->>>>>>> 5bdde58d
         if (string.IsNullOrEmpty(userId))
         {
             return Unauthorized();
         }
-<<<<<<< HEAD
-
-        try
-        {
-            var applications = await adoptionService.GetAllAdoptionApplicationsAsync(userId);
-            logger.LogInformation(
-                "Successfully retrieved {Count} adoption applications for user {UserId}",
-                applications.Count(),
-                userId
-            );
-            return Ok(applications);
-        }
-        catch (Exception ex)
-        {
-            logger.LogError(
-                ex,
-                "An unexpected error occurred while retrieving adoption applications for user {UserId}",
-                userId
-            );
-            return StatusCode(500, "An unexpected error occurred while retrieving adoption applications.");
-=======
+
+
         try
         {
             var result = await adoptionService.UpdateAdoptionStatusAsync(id, request, userId);
@@ -172,7 +171,6 @@
         catch
         {
             return StatusCode(500);
->>>>>>> 5bdde58d
         }
     }
 
