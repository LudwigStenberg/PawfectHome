using System.ComponentModel.DataAnnotations;
using System.Security.Claims;
using Microsoft.AspNetCore.Authorization;
using Microsoft.AspNetCore.Mvc;
using Microsoft.EntityFrameworkCore;

[ApiController]
[Route("[controller]")]

public class SheltersController : ControllerBase
{

    private readonly IShelterService shelterService;
    public SheltersController(IShelterService shelterService)
    {
        this.shelterService = shelterService;
    }

    [HttpPost]
    [Authorize]
    public async Task<IActionResult> CreateShelter(RegisterShelterRequest request)
    {
        try
        {
            if (!ModelState.IsValid)
            {
                return BadRequest(ModelState);
            }

            string? userId = User.FindFirstValue(ClaimTypes.NameIdentifier);
            if (string.IsNullOrEmpty(userId))
            {
                return Unauthorized();
            }

            var response = await shelterService.RegisterShelterAsync(userId, request);

            return CreatedAtAction(nameof(CreateShelter), new { id = response.Id }, response);

        }
        catch (DbUpdateException)
        {
            return StatusCode(500, "An error occurred while saving to the database");
        }
        catch (ValidationException ex)
        {
            return BadRequest(ex.Message);
        }
        catch (Exception)
        {
            return StatusCode(500, "An unexpected error occurred");
        }
    }


    [HttpGet("{id}")]
    public async Task<IActionResult> GetShelter(int id)
    {
        try
        {
            var response = await shelterService.GetShelterAsync(id);

            return Ok(response);

        } // TODO: Add specific exceptions
        catch (KeyNotFoundException ex)
        {
            return NotFound(ex.Message);
        }
<<<<<<< HEAD
        catch (Exception)
=======
        catch (KeyNotFoundException ex)
>>>>>>> 9ea9c8d9
        {
            return NotFound(ex.Message);
        }
        catch (Exception)
        {
            return StatusCode(500, "An error occurred while processing your request");
        }
    }

}<|MERGE_RESOLUTION|>--- conflicted
+++ resolved
@@ -67,11 +67,8 @@
         {
             return NotFound(ex.Message);
         }
-<<<<<<< HEAD
         catch (Exception)
-=======
         catch (KeyNotFoundException ex)
->>>>>>> 9ea9c8d9
         {
             return NotFound(ex.Message);
         }
