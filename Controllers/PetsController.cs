using System.Security.Claims;
using Microsoft.AspNetCore.Authorization;
using Microsoft.AspNetCore.Mvc;

[ApiController]
[Route("[controller]")]
public class PetsController : ControllerBase
{
    private readonly ILogger<PetsController> logger;
    private readonly IPetService petService;

    public PetsController(IPetService petService, ILogger<PetsController> logger)
    {
        this.petService = petService;
        this.logger = logger;
    }

    /// <summary>
    /// Get pet by id.
    /// </summary>
    /// <param name="id"> Unique identifier of the pet id.</param>
    /// <returns>The pet if found otherwise </returns>
    [HttpGet("{id}")]
    public async Task<IActionResult> GetPet(int id)
    {
        try
        {
            var pet = await petService.GetPetAsync(id);

            return Ok(pet);
        }
        catch (KeyNotFoundException ex)
        {
            return NotFound(ex.Message);
        }
        catch (Exception)
        {
            return StatusCode(500, "Your pet is dead...bitch");
        }
    }

<<<<<<< HEAD
    [Authorize(Roles = "ShelterOwner")]
=======
    [HttpGet]
    public async Task<ActionResult<IEnumerable<GetPetResponse>>> GetAllPets()
    {
        var pets = await petService.GetAllPetsAsync();

        return Ok(pets);
    }

>>>>>>> 2e4800e2
    [HttpPost]
    [Authorize(Roles = "ShelterOwner")]
    public async Task<IActionResult> CreatePet([FromBody] RegisterPetRequest request)
    {
        var userId = User.FindFirstValue(ClaimTypes.NameIdentifier);
        try
        {
            var result = await petService.RegisterPetAsync(request);
            logger.LogInformation(
                "Pet with ID {Id} successfully created for UserId: {UserId}",
                result.Id,
                userId
            );
            return CreatedAtAction(nameof(GetPet), new { id = result.Id }, result);
        }
        catch (ValidationFailedException ex)
        {
            logger.LogWarning(
                ex,
                "Validation failed while creating a pet for UserId: {UserId}. Errors: {@Errors}",
                userId,
                ex.Errors
            );
            return BadRequest(
                new { Message = "Validation failed. Please check the errors.", Errors = ex.Errors }
            );
        }
        catch (KeyNotFoundException ex)
        {
            logger.LogWarning(
                ex,
                "Shelter not found while creating a pet for UserId: {UserId}. Message: {Message}",
                userId,
                ex.Message
            );

            return NotFound(new { Message = "The specified shelter could not be found." });
            return NotFound(new { Message = "The specified shelter could not be found." });
        }
        catch (Exception ex)
        {
            logger.LogError(
                ex,
                "An unexpected error occure while creating a pet for UserId: {UserId}. Message: {Message}",
                userId,
                ex.Message
            );
            return StatusCode(500, "An unexpected error occured while registering the pet.");
        }
    }
}<|MERGE_RESOLUTION|>--- conflicted
+++ resolved
@@ -39,9 +39,6 @@
         }
     }
 
-<<<<<<< HEAD
-    [Authorize(Roles = "ShelterOwner")]
-=======
     [HttpGet]
     public async Task<ActionResult<IEnumerable<GetPetResponse>>> GetAllPets()
     {
@@ -49,8 +46,7 @@
 
         return Ok(pets);
     }
-
->>>>>>> 2e4800e2
+    
     [HttpPost]
     [Authorize(Roles = "ShelterOwner")]
     public async Task<IActionResult> CreatePet([FromBody] RegisterPetRequest request)
