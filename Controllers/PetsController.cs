using System.Security.Claims;
using Microsoft.AspNetCore.Authorization;
using Microsoft.AspNetCore.Mvc;

[ApiController]
[Route("[controller]")]
public class PetsController : ControllerBase
{
    private readonly ILogger<PetsController> logger;
    private readonly IPetService petService;

    public PetsController(IPetService petService, ILogger<PetsController> logger)
    {
        this.petService = petService;
        this.logger = logger;
    }

<<<<<<< HEAD
    [HttpPost]
    [Authorize(Roles = "ShelterOwner")]
    public async Task<IActionResult> CreatePet([FromBody] RegisterPetRequest request)
=======
    /// <summary>
    /// Get pet by id.
    /// </summary>
    /// <param name="id"> Unique identifier of the pet id.</param>
    /// <returns>The pet if found otherwise </returns>
    [HttpGet("{id}")]
    public async Task<IActionResult> GetPet(int id)
    {
        try
        {
            var pet = await petService.GetPetAsync(id);

            return Ok(pet);
        }
        catch (KeyNotFoundException ex)
        {
            return NotFound(ex.Message);
        }
        catch (Exception)
        {
            return StatusCode(500, "Your pet is dead...bitch");
        }
    }

    [Authorize]
    [HttpPost]
    public async Task<IActionResult> CreatePet(RegisterPetRequest request)
>>>>>>> 1b596dbd
    {
        var userId = User.FindFirstValue(ClaimTypes.NameIdentifier);
        try
        {
            var result = await petService.RegisterPetAsync(request);
            logger.LogInformation(
                "Pet with ID {Id} successfully created for UserId: {UserId}",
                result.Id,
                userId
            );
            return CreatedAtAction(nameof(GetPet), new { id = result.Id }, result);
        }
        catch (ValidationFailedException ex)
        {
            logger.LogWarning(
                ex,
                "Validation failed while creating a pet for UserId: {UserId}. Errors: {@Errors}",
                userId,
                ex.Errors
            );
            return BadRequest(
                new { Message = "Validation failed. Please check the errors.", Errors = ex.Errors }
            );
        }
        catch (KeyNotFoundException ex)
        {
            logger.LogWarning(
                ex,
                "Shelter not found while creating a pet for UserId: {UserId}. Message: {Message}",
                userId,
                ex.Message
            );

            // 404 Not Found with a clear message
            return NotFound(new { Message = "The specified shelter could not be found."});
        }
        catch (Exception ex)
        {
            logger.LogError(
                ex,
                "An unexpected error occure while creating a pet for UserId: {UserId}. Message: {Message}",
                userId,
                ex.Message
            );
            return StatusCode(500, "An unexpected error occured while registering the pet.");
        }
    }
}<|MERGE_RESOLUTION|>--- conflicted
+++ resolved
@@ -15,11 +15,6 @@
         this.logger = logger;
     }
 
-<<<<<<< HEAD
-    [HttpPost]
-    [Authorize(Roles = "ShelterOwner")]
-    public async Task<IActionResult> CreatePet([FromBody] RegisterPetRequest request)
-=======
     /// <summary>
     /// Get pet by id.
     /// </summary>
@@ -43,11 +38,11 @@
             return StatusCode(500, "Your pet is dead...bitch");
         }
     }
+    
+    [HttpPost]
+    [Authorize(Roles = "ShelterOwner")]
+    public async Task<IActionResult> CreatePet([FromBody] RegisterPetRequest request)
 
-    [Authorize]
-    [HttpPost]
-    public async Task<IActionResult> CreatePet(RegisterPetRequest request)
->>>>>>> 1b596dbd
     {
         var userId = User.FindFirstValue(ClaimTypes.NameIdentifier);
         try
@@ -81,7 +76,6 @@
                 ex.Message
             );
 
-            // 404 Not Found with a clear message
             return NotFound(new { Message = "The specified shelter could not be found."});
         }
         catch (Exception ex)
