--- conflicted
+++ resolved
@@ -1,20 +1,12 @@
 public interface IAdoptionRepository
 {
-<<<<<<< HEAD
     Task<AdoptionApplicationEntity> CreateAdoptionAsync(AdoptionApplicationEntity newAdoptionApplication);
     Task<AdoptionApplicationEntity> FetchAdoptionApplicationByIdAsync(int id);
     Task DeleteAdoptionApplicationAsync(AdoptionApplicationEntity adoptionApplication);
     Task<IEnumerable<AdoptionApplicationEntity>> FetchAllAdoptionsAsync(string userId);
-=======
-    public Task<AdoptionApplicationEntity> CreateAdoptionAsync(
-        AdoptionApplicationEntity newAdoptionApplication
-    );
-    public Task<AdoptionApplicationEntity> FetchAdoptionApplicationByIdAsync(int id);
-    Task DeleteAdoptionApplicationAsync(AdoptionApplicationEntity adoptionApplication);
     public Task<AdoptionApplicationEntity> UpdateAdoptionStatusAsync(
         int id,
         AdoptionStatus updatedstatus,
         string userId
     );
->>>>>>> 5bdde58d
 }