using Microsoft.EntityFrameworkCore;

public class AdoptionRepository : IAdoptionRepository
{
    private readonly AppDbContext context;


    public AdoptionRepository(AppDbContext context)
    {
        this.context = context;
    }
    public async Task<AdoptionApplicationEntity> CreateAdoptionAsync(AdoptionApplicationEntity newAdoptionApplication)
    {
        context.AdoptionApplications.Add(newAdoptionApplication);
        await context.SaveChangesAsync();
        return newAdoptionApplication;
    }

<<<<<<< HEAD
    public async Task DeleteAdoptionApplicationAsync(AdoptionApplicationEntity adoptionApplication)
    {
        context.AdoptionApplications.Remove(adoptionApplication);
        await context.SaveChangesAsync();
=======
    public async Task<AdoptionApplicationEntity> FetchAdoptionApplicationByIdAsync(int id)
    {
        return await context.AdoptionApplications
    .Include(a => a.User)
    .Include(a => a.Pet)
        .ThenInclude(p => p.Shelter)
    .FirstOrDefaultAsync(a => a.Id == id);
>>>>>>> 183787e4
    }
}<|MERGE_RESOLUTION|>--- conflicted
+++ resolved
@@ -16,12 +16,6 @@
         return newAdoptionApplication;
     }
 
-<<<<<<< HEAD
-    public async Task DeleteAdoptionApplicationAsync(AdoptionApplicationEntity adoptionApplication)
-    {
-        context.AdoptionApplications.Remove(adoptionApplication);
-        await context.SaveChangesAsync();
-=======
     public async Task<AdoptionApplicationEntity> FetchAdoptionApplicationByIdAsync(int id)
     {
         return await context.AdoptionApplications
@@ -29,6 +23,11 @@
     .Include(a => a.Pet)
         .ThenInclude(p => p.Shelter)
     .FirstOrDefaultAsync(a => a.Id == id);
->>>>>>> 183787e4
+    }
+
+    public async Task DeleteAdoptionApplicationAsync(AdoptionApplicationEntity adoptionApplication)
+    {
+        context.AdoptionApplications.Remove(adoptionApplication);
+        await context.SaveChangesAsync();
     }
 }